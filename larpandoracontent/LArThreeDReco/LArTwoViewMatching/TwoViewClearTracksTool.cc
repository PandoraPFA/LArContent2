--- conflicted
+++ resolved
@@ -19,12 +19,8 @@
 
 TwoViewClearTracksTool::TwoViewClearTracksTool() :
     m_minXOverlapFraction(0.1f),
-<<<<<<< HEAD
+    m_minMatchingScore(0.95),
     m_minLocallyMatchedFraction(0.4f)
-=======
-    m_minMatchingScore(0.95),
-    m_minLocallyMatchedFraction(0.5f)
->>>>>>> ef230034
 {
 }
 
