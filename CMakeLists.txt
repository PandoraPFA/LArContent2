--- conflicted
+++ resolved
@@ -26,11 +26,7 @@
 endif()
 
 # Single project() call with/without Cetmodules (CMake >=3.0, CMP0048).
-<<<<<<< HEAD
 project(${LAR_PROJECT_NAME} VERSION 04.03.04)
-=======
-project(${LAR_PROJECT_NAME})
->>>>>>> 35787e2c
 
 # Build options.
 #option(PANDORA_LIBTORCH "Flag for building against LibTorch" ${PANDORA_LIBTORCH_DEF})
@@ -40,7 +36,6 @@
 
 if (cetmodules_FOUND)
   include(CetCMakeEnv)
-  set(${PROJECT_NAME}_CMAKE_PROJECT_VERSION_STRING 09.80.00-rc0)
   cet_cmake_env()
 
   cet_set_compiler_flags(DIAGS CAUTIOUS
