--- conflicted
+++ resolved
@@ -3,11 +3,7 @@
 # The *parent* line must the first non-commented line and defines this product and version
 # The version should be of the form vxx_yy_zz (e.g. v01_02_03)
 # ATTN This package supports two build systems; please ensure version is specified here *and* in non-cetbuildtools section of CMakeLists.txt
-<<<<<<< HEAD
-parent larpandoracontent v03_09_02
-=======
 parent larpandoracontent v06_63_00_rc0
->>>>>>> ee45c6ed
 defaultqual e14
 
 # larpandoracontent has no fcl files
@@ -17,13 +13,8 @@
 # Add the dependent product and version
 product		version
 eigen		v3_3_3
-<<<<<<< HEAD
-pandora		v03_07_00
-cetbuildtools	v6_01_01	-	only_for_build
-=======
 pandora		v03_07_00a
 cetbuildtools	v6_01_00	-	only_for_build
->>>>>>> ee45c6ed
 end_product_list
 
 # We now define allowed qualifiers and the corresponding qualifiers for the depdencies.
