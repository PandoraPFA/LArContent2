--- conflicted
+++ resolved
@@ -13,15 +13,9 @@
 # Add the dependent product and version
 product		version
 eigen		v3_3_9a
-<<<<<<< HEAD
-pandora		v03_16_00d
+pandora		v03_16_00e
 libtorch	v1_6_0d	-	optional
 cetbuildtools	v8_09_00	-	only_for_build
-=======
-pandora		v03_16_00e
-libtorch	v1_6_0b	-	optional
-cetbuildtools	v7_17_01	-	only_for_build
->>>>>>> 603df26b
 end_product_list
 
 # We now define allowed qualifiers and the corresponding qualifiers for the depdencies.
