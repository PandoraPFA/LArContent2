/**
 *  @file   larpandoracontent/LArObjects/LArMCParticle.h
 *
 *  @brief  Header file for the lar mc particle class.
 *
 *  $Log: $
 */
#ifndef LAR_MC_PARTICLE_H
#define LAR_MC_PARTICLE_H 1

#include "Objects/MCParticle.h"

#include "Pandora/ObjectCreation.h"
#include "Pandora/PandoraObjectFactories.h"

#include "Persistency/BinaryFileReader.h"
#include "Persistency/BinaryFileWriter.h"
#include "Persistency/XmlFileReader.h"
#include "Persistency/XmlFileWriter.h"

namespace lar_content
{

// Enumeration maps onto G4 process IDs, plus an ID for the incident neutrino
enum MCProcess
{
    MC_PROC_INCIDENT_NU = -1,
    MC_PROC_UNKNOWN,
    MC_PROC_PRIMARY,
    MC_PROC_COMPT,
    MC_PROC_PHOT,
    MC_PROC_ANNIHIL,
    MC_PROC_E_IONI,
    MC_PROC_E_BREM,
    MC_PROC_CONV,
    MC_PROC_MU_IONI,
    MC_PROC_MU_MINUS_CAPTURE_AT_REST,
    MC_PROC_NEUTRON_INELASTIC,
    MC_PROC_N_CAPTURE,
    MC_PROC_HAD_ELASTIC,
    MC_PROC_DECAY,
    MC_PROC_COULOMB_SCAT,
    MC_PROC_UNUSED,
    MC_PROC_MU_BREM,
    MC_PROC_MU_PAIR_PROD,
    MC_PROC_PHOTON_INELASTIC,
    MC_PROC_HAD_IONI,
    MC_PROC_PROTON_INELASTIC,
    MC_PROC_PI_PLUS_INELASTIC,
    MC_PROC_CHIPS_NUCLEAR_CAPTURE_AT_REST,
    MC_PROC_PI_MINUS_INELASTIC
};

/**
 *  @brief  LAr mc particle parameters
 */
class LArMCParticleParameters : public object_creation::MCParticle::Parameters
{
public:
<<<<<<< HEAD
    pandora::InputInt                          m_nuanceCode;        ///< The nuance code
    std::vector<pandora::InputCartesianVector> m_mcStepPositions;   ///< The positions of the geant4 steps
    std::vector<pandora::InputCartesianVector> m_mcStepMomentas;    ///< The momenta of the geant4 steps
=======
    pandora::InputInt m_nuanceCode; ///< The nuance code
    pandora::InputInt m_process;    ///< The process creating the particle
>>>>>>> 71a3ab21
};

//------------------------------------------------------------------------------------------------------------------------------------------

/**
 *  @brief  LAr mc particle class
 */
class LArMCParticle : public object_creation::MCParticle::Object
{
public:
    /**
     *  @brief  Constructor
     *
     *  @param  parameters the lar mc particle parameters
     */
    LArMCParticle(const LArMCParticleParameters &parameters);

    /**
     *  @brief  Get the nuance code
     *
     *  @return the nuance code
     */
    int GetNuanceCode() const;

    /**
<<<<<<< HEAD
     *  @brief  Get the position of the geant4 steps
     *
     *  @return vector of the positions
     */
    std::vector<pandora::CartesianVector> GetMCStepPositions() const;

    /**
     *  @brief  Get the momenta of the geant4 steps
     *
     *  @return vector of the momenta
     */
    std::vector<pandora::CartesianVector> GetMCStepMomentas() const;

private:
    int                                   m_nuanceCode;       ///< The nuance code
    std::vector<pandora::CartesianVector> m_mcStepPositions;  ///< The positions of the geant4 steps
    std::vector<pandora::CartesianVector> m_mcStepMomentas;   ///< The momenta of the geant4 steps
=======
     *  @brief  Get the process
     *
     *  @return the process
     */
    MCProcess GetProcess() const;

private:
    int m_nuanceCode; ///< The nuance code
    int m_process;    ///< The process that created the particle
>>>>>>> 71a3ab21
};

//------------------------------------------------------------------------------------------------------------------------------------------

/**
 *  @brief  LArMCParticleFactory responsible for object creation
 */
class LArMCParticleFactory : public pandora::ObjectFactory<object_creation::MCParticle::Parameters, object_creation::MCParticle::Object>
{
public:
    /**
     *  @brief  Constructor
     *
     *  @param  version the LArMCParticle version
     */
    LArMCParticleFactory(const unsigned int version = 2);

    /**
     *  @brief  Create new parameters instance on the heap (memory-management to be controlled by user)
     *
     *  @return the address of the new parameters instance
     */
    Parameters *NewParameters() const;

    /**
     *  @brief  Read any additional (derived class only) object parameters from file using the specified file reader
     *
     *  @param  parameters the parameters to pass in constructor
     *  @param  fileReader the file reader, used to extract any additional parameters from file
     */
    pandora::StatusCode Read(Parameters &parameters, pandora::FileReader &fileReader) const;

    /**
     *  @brief  Persist any additional (derived class only) object parameters using the specified file writer
     *
     *  @param  pObject the address of the object to persist
     *  @param  fileWriter the file writer
     */
    pandora::StatusCode Write(const Object *const pObject, pandora::FileWriter &fileWriter) const;

    /**
     *  @brief  Create an object with the given parameters
     *
     *  @param  parameters the parameters to pass in constructor
     *  @param  pObject to receive the address of the object created
     */
    pandora::StatusCode Create(const Parameters &parameters, const Object *&pObject) const;

private:
    unsigned int m_version; ///< The LArMCParticle version
};

//------------------------------------------------------------------------------------------------------------------------------------------
//------------------------------------------------------------------------------------------------------------------------------------------

inline LArMCParticle::LArMCParticle(const LArMCParticleParameters &parameters) :
    object_creation::MCParticle::Object(parameters),
    m_nuanceCode(parameters.m_nuanceCode.Get()),
    m_process(parameters.m_process.Get())
{
    for (auto const &mcStepPosition : parameters.m_mcStepPositions)
        m_mcStepPositions.emplace_back(mcStepPosition.Get());

    for (auto const &mcStepMomenta : parameters.m_mcStepMomentas)
        m_mcStepMomentas.emplace_back(mcStepMomenta.Get());
}

//------------------------------------------------------------------------------------------------------------------------------------------

inline int LArMCParticle::GetNuanceCode() const
{
    return m_nuanceCode;
}

//------------------------------------------------------------------------------------------------------------------------------------------

<<<<<<< HEAD
inline std::vector<pandora::CartesianVector> LArMCParticle::GetMCStepPositions() const
{
    return m_mcStepPositions;
}

//------------------------------------------------------------------------------------------------------------------------------------------

inline std::vector<pandora::CartesianVector> LArMCParticle::GetMCStepMomentas() const
{
    return m_mcStepMomentas;
}

//------------------------------------------------------------------------------------------------------------------------------------------
=======
inline MCProcess LArMCParticle::GetProcess() const
{
    return MCProcess(m_process);
}

//------------------------------------------------------------------------------------------------------------------------------------------
//------------------------------------------------------------------------------------------------------------------------------------------

inline LArMCParticleFactory::LArMCParticleFactory(const unsigned int version) : m_version(version)
{
}

>>>>>>> 71a3ab21
//------------------------------------------------------------------------------------------------------------------------------------------

inline LArMCParticleFactory::Parameters *LArMCParticleFactory::NewParameters() const
{
    return (new LArMCParticleParameters);
}

//------------------------------------------------------------------------------------------------------------------------------------------

inline pandora::StatusCode LArMCParticleFactory::Create(const Parameters &parameters, const Object *&pObject) const
{
    const LArMCParticleParameters &larMCParticleParameters(dynamic_cast<const LArMCParticleParameters &>(parameters));
    pObject = new LArMCParticle(larMCParticleParameters);

    return pandora::STATUS_CODE_SUCCESS;
}

//------------------------------------------------------------------------------------------------------------------------------------------

inline pandora::StatusCode LArMCParticleFactory::Read(Parameters &parameters, pandora::FileReader &fileReader) const
{
    // ATTN: To receive this call-back must have already set file reader mc particle factory to this factory
    int nuanceCode(0);
    int process(0);

    unsigned int nMCStepPositions(0);
    std::vector<pandora::InputCartesianVector> mcStepPositions;

    unsigned int nMCStepMomentas(0);
    std::vector<pandora::InputCartesianVector> mcStepMomentas;

    if (pandora::BINARY == fileReader.GetFileType())
    {
        pandora::BinaryFileReader &binaryFileReader(dynamic_cast<pandora::BinaryFileReader &>(fileReader));
        PANDORA_RETURN_RESULT_IF(pandora::STATUS_CODE_SUCCESS, !=, binaryFileReader.ReadVariable(nuanceCode));

<<<<<<< HEAD
        PANDORA_RETURN_RESULT_IF(pandora::STATUS_CODE_SUCCESS, !=, binaryFileReader.ReadVariable(nMCStepPositions));
        for (unsigned int step = 0; step < nMCStepPositions; ++step)
        {
            pandora::CartesianVector mcStepPosition(0.0, 0.0, 0.0);
            PANDORA_RETURN_RESULT_IF(pandora::STATUS_CODE_SUCCESS, !=, binaryFileReader.ReadVariable(mcStepPosition));
            mcStepPositions.emplace_back(mcStepPosition);
        }

        PANDORA_RETURN_RESULT_IF(pandora::STATUS_CODE_SUCCESS, !=, binaryFileReader.ReadVariable(nMCStepMomentas));
        for (unsigned int step = 0; step < nMCStepMomentas; ++step)
        {
            pandora::CartesianVector mcStepMomenta(0.0, 0.0, 0.0);
            PANDORA_RETURN_RESULT_IF(pandora::STATUS_CODE_SUCCESS, !=, binaryFileReader.ReadVariable(mcStepMomenta));
            mcStepMomentas.emplace_back(mcStepMomenta);
        }
=======
        if (m_version > 1)
            PANDORA_RETURN_RESULT_IF(pandora::STATUS_CODE_SUCCESS, !=, binaryFileReader.ReadVariable(process));
>>>>>>> 71a3ab21
    }
    else if (pandora::XML == fileReader.GetFileType())
    {
        pandora::XmlFileReader &xmlFileReader(dynamic_cast<pandora::XmlFileReader &>(fileReader));
        PANDORA_RETURN_RESULT_IF(pandora::STATUS_CODE_SUCCESS, !=, xmlFileReader.ReadVariable("NuanceCode", nuanceCode));

<<<<<<< HEAD
        PANDORA_RETURN_RESULT_IF(pandora::STATUS_CODE_SUCCESS, !=, xmlFileReader.ReadVariable("NumberOfMCStepPositions", nMCStepPositions));
        for (unsigned int step = 0; step < nMCStepPositions; ++step)
        {
            pandora::CartesianVector mcStepPosition(0.0, 0.0, 0.0);
            std::stringstream mcStepPositionName;
            mcStepPositionName << "MCStepPosition" << step;
            PANDORA_RETURN_RESULT_IF(pandora::STATUS_CODE_SUCCESS, !=, xmlFileReader.ReadVariable(mcStepPositionName.str(), mcStepPosition));
            mcStepPositions.emplace_back(mcStepPosition);
        }

        PANDORA_RETURN_RESULT_IF(pandora::STATUS_CODE_SUCCESS, !=, xmlFileReader.ReadVariable("NumberOfMCStepMomentas", nMCStepMomentas));
        for (unsigned int step = 0; step < nMCStepMomentas; ++step)
        {
            pandora::CartesianVector mcStepMomenta(0.0, 0.0, 0.0);
            std::stringstream mcStepMomentaName;
            mcStepMomentaName << "MCStepMomenta" << step;
            PANDORA_RETURN_RESULT_IF(pandora::STATUS_CODE_SUCCESS, !=, xmlFileReader.ReadVariable(mcStepMomentaName.str(), mcStepMomenta));
            mcStepMomentas.emplace_back(mcStepMomenta);
        }
=======
        if (m_version > 1)
            PANDORA_RETURN_RESULT_IF(pandora::STATUS_CODE_SUCCESS, !=, xmlFileReader.ReadVariable("Process", process));
>>>>>>> 71a3ab21
    }
    else
    {
        return pandora::STATUS_CODE_INVALID_PARAMETER;
    }

    LArMCParticleParameters &larMCParticleParameters(dynamic_cast<LArMCParticleParameters &>(parameters));
    larMCParticleParameters.m_nuanceCode = nuanceCode;
<<<<<<< HEAD
    larMCParticleParameters.m_mcStepPositions = mcStepPositions;
    larMCParticleParameters.m_mcStepMomentas = mcStepMomentas;
=======
    larMCParticleParameters.m_process = process;
>>>>>>> 71a3ab21

    return pandora::STATUS_CODE_SUCCESS;
}

//------------------------------------------------------------------------------------------------------------------------------------------

inline pandora::StatusCode LArMCParticleFactory::Write(const Object *const pObject, pandora::FileWriter &fileWriter) const
{
    // ATTN: To receive this call-back must have already set file writer mc particle factory to this factory
    const LArMCParticle *const pLArMCParticle(dynamic_cast<const LArMCParticle *>(pObject));

    if (!pLArMCParticle)
        return pandora::STATUS_CODE_INVALID_PARAMETER;

    const std::vector<pandora::CartesianVector> &mcStepPositions(pLArMCParticle->GetMCStepPositions());
    const int nMCStepPositions(mcStepPositions.size());

    const std::vector<pandora::CartesianVector> &mcStepMomentas(pLArMCParticle->GetMCStepMomentas());
    const int nMCStepMomentas(mcStepMomentas.size());

    if (pandora::BINARY == fileWriter.GetFileType())
    {
        pandora::BinaryFileWriter &binaryFileWriter(dynamic_cast<pandora::BinaryFileWriter &>(fileWriter));
        PANDORA_RETURN_RESULT_IF(pandora::STATUS_CODE_SUCCESS, !=, binaryFileWriter.WriteVariable(pLArMCParticle->GetNuanceCode()));

<<<<<<< HEAD
        PANDORA_RETURN_RESULT_IF(pandora::STATUS_CODE_SUCCESS, !=, binaryFileWriter.WriteVariable(nMCStepPositions));
        for (auto const &mcStepPosition : mcStepPositions)
            PANDORA_RETURN_RESULT_IF(pandora::STATUS_CODE_SUCCESS, !=, binaryFileWriter.WriteVariable(mcStepPosition));

        PANDORA_RETURN_RESULT_IF(pandora::STATUS_CODE_SUCCESS, !=, binaryFileWriter.WriteVariable(nMCStepMomentas));
        for (auto const &mcStepMomenta : mcStepMomentas)
            PANDORA_RETURN_RESULT_IF(pandora::STATUS_CODE_SUCCESS, !=, binaryFileWriter.WriteVariable(mcStepMomenta));
=======
        if (m_version > 1)
            PANDORA_RETURN_RESULT_IF(
                pandora::STATUS_CODE_SUCCESS, !=, binaryFileWriter.WriteVariable(static_cast<int>(pLArMCParticle->GetProcess())));
>>>>>>> 71a3ab21
    }
    else if (pandora::XML == fileWriter.GetFileType())
    {
        pandora::XmlFileWriter &xmlFileWriter(dynamic_cast<pandora::XmlFileWriter &>(fileWriter));
        PANDORA_RETURN_RESULT_IF(pandora::STATUS_CODE_SUCCESS, !=, xmlFileWriter.WriteVariable("NuanceCode", pLArMCParticle->GetNuanceCode()));

<<<<<<< HEAD
        PANDORA_RETURN_RESULT_IF(pandora::STATUS_CODE_SUCCESS, !=, xmlFileWriter.WriteVariable("NumberOfMCStepPositions", nMCStepPositions));
        for (int step = 0; step < nMCStepPositions; ++step)
        {
            const pandora::CartesianVector &position(mcStepPositions[step]);
            std::stringstream mcStepPositionName;
            mcStepPositionName << "MCStepPosition" << step;
            PANDORA_RETURN_RESULT_IF(pandora::STATUS_CODE_SUCCESS, !=, xmlFileWriter.WriteVariable(mcStepPositionName.str(), position));
        }

        PANDORA_RETURN_RESULT_IF(pandora::STATUS_CODE_SUCCESS, !=, xmlFileWriter.WriteVariable("NumberOfMCStepMomentas", nMCStepMomentas));
        for (int step = 0; step < nMCStepMomentas; ++step)
        {
            const pandora::CartesianVector &momenta(mcStepMomentas[step]);
            std::stringstream mcStepMomentaName;
            mcStepMomentaName << "MCStepMomenta" << step;
            PANDORA_RETURN_RESULT_IF(pandora::STATUS_CODE_SUCCESS, !=, xmlFileWriter.WriteVariable(mcStepMomentaName.str(), momenta));
        }
=======
        if (m_version > 1)
            PANDORA_RETURN_RESULT_IF(
                pandora::STATUS_CODE_SUCCESS, !=, xmlFileWriter.WriteVariable("Process", static_cast<int>(pLArMCParticle->GetProcess())));
>>>>>>> 71a3ab21
    }
    else
    {
        return pandora::STATUS_CODE_INVALID_PARAMETER;
    }

    return pandora::STATUS_CODE_SUCCESS;
}

} // namespace lar_content

#endif // #ifndef LAR_MC_PARTICLE_H<|MERGE_RESOLUTION|>--- conflicted
+++ resolved
@@ -57,14 +57,11 @@
 class LArMCParticleParameters : public object_creation::MCParticle::Parameters
 {
 public:
-<<<<<<< HEAD
-    pandora::InputInt                          m_nuanceCode;        ///< The nuance code
-    std::vector<pandora::InputCartesianVector> m_mcStepPositions;   ///< The positions of the geant4 steps
-    std::vector<pandora::InputCartesianVector> m_mcStepMomentas;    ///< The momenta of the geant4 steps
-=======
-    pandora::InputInt m_nuanceCode; ///< The nuance code
-    pandora::InputInt m_process;    ///< The process creating the particle
->>>>>>> 71a3ab21
+    pandora::InputInt                          m_nuanceCode;      ///< The nuance code
+    pandora::InputInt                          m_process;         ///< The process creating the particle
+
+    std::vector<pandora::InputCartesianVector> m_mcStepPositions; ///< The positions of the geant4 steps
+    std::vector<pandora::InputCartesianVector> m_mcStepMomentas;  ///< The momenta of the geant4 steps
 };
 
 //------------------------------------------------------------------------------------------------------------------------------------------
@@ -90,7 +87,6 @@
     int GetNuanceCode() const;
 
     /**
-<<<<<<< HEAD
      *  @brief  Get the position of the geant4 steps
      *
      *  @return vector of the positions
@@ -104,21 +100,19 @@
      */
     std::vector<pandora::CartesianVector> GetMCStepMomentas() const;
 
+    /**
+     *  @brief  Get the process
+     *
+     *  @return the process
+     */
+    MCProcess GetProcess() const;
+
 private:
-    int                                   m_nuanceCode;       ///< The nuance code
-    std::vector<pandora::CartesianVector> m_mcStepPositions;  ///< The positions of the geant4 steps
-    std::vector<pandora::CartesianVector> m_mcStepMomentas;   ///< The momenta of the geant4 steps
-=======
-     *  @brief  Get the process
-     *
-     *  @return the process
-     */
-    MCProcess GetProcess() const;
-
-private:
-    int m_nuanceCode; ///< The nuance code
-    int m_process;    ///< The process that created the particle
->>>>>>> 71a3ab21
+    int                                   m_nuanceCode;      ///< The nuance code
+    int                                   m_process;         ///< The process that created the particle
+
+    std::vector<pandora::CartesianVector> m_mcStepPositions; ///< The positions of the geant4 steps
+    std::vector<pandora::CartesianVector> m_mcStepMomentas;  ///< The momenta of the geant4 steps
 };
 
 //------------------------------------------------------------------------------------------------------------------------------------------
@@ -195,7 +189,6 @@
 
 //------------------------------------------------------------------------------------------------------------------------------------------
 
-<<<<<<< HEAD
 inline std::vector<pandora::CartesianVector> LArMCParticle::GetMCStepPositions() const
 {
     return m_mcStepPositions;
@@ -209,7 +202,7 @@
 }
 
 //------------------------------------------------------------------------------------------------------------------------------------------
-=======
+
 inline MCProcess LArMCParticle::GetProcess() const
 {
     return MCProcess(m_process);
@@ -222,7 +215,6 @@
 {
 }
 
->>>>>>> 71a3ab21
 //------------------------------------------------------------------------------------------------------------------------------------------
 
 inline LArMCParticleFactory::Parameters *LArMCParticleFactory::NewParameters() const
@@ -259,7 +251,9 @@
         pandora::BinaryFileReader &binaryFileReader(dynamic_cast<pandora::BinaryFileReader &>(fileReader));
         PANDORA_RETURN_RESULT_IF(pandora::STATUS_CODE_SUCCESS, !=, binaryFileReader.ReadVariable(nuanceCode));
 
-<<<<<<< HEAD
+        if (m_version > 1)
+            PANDORA_RETURN_RESULT_IF(pandora::STATUS_CODE_SUCCESS, !=, binaryFileReader.ReadVariable(process));
+
         PANDORA_RETURN_RESULT_IF(pandora::STATUS_CODE_SUCCESS, !=, binaryFileReader.ReadVariable(nMCStepPositions));
         for (unsigned int step = 0; step < nMCStepPositions; ++step)
         {
@@ -275,17 +269,15 @@
             PANDORA_RETURN_RESULT_IF(pandora::STATUS_CODE_SUCCESS, !=, binaryFileReader.ReadVariable(mcStepMomenta));
             mcStepMomentas.emplace_back(mcStepMomenta);
         }
-=======
-        if (m_version > 1)
-            PANDORA_RETURN_RESULT_IF(pandora::STATUS_CODE_SUCCESS, !=, binaryFileReader.ReadVariable(process));
->>>>>>> 71a3ab21
     }
     else if (pandora::XML == fileReader.GetFileType())
     {
         pandora::XmlFileReader &xmlFileReader(dynamic_cast<pandora::XmlFileReader &>(fileReader));
         PANDORA_RETURN_RESULT_IF(pandora::STATUS_CODE_SUCCESS, !=, xmlFileReader.ReadVariable("NuanceCode", nuanceCode));
 
-<<<<<<< HEAD
+        if (m_version > 1)
+            PANDORA_RETURN_RESULT_IF(pandora::STATUS_CODE_SUCCESS, !=, xmlFileReader.ReadVariable("Process", process));
+
         PANDORA_RETURN_RESULT_IF(pandora::STATUS_CODE_SUCCESS, !=, xmlFileReader.ReadVariable("NumberOfMCStepPositions", nMCStepPositions));
         for (unsigned int step = 0; step < nMCStepPositions; ++step)
         {
@@ -305,10 +297,6 @@
             PANDORA_RETURN_RESULT_IF(pandora::STATUS_CODE_SUCCESS, !=, xmlFileReader.ReadVariable(mcStepMomentaName.str(), mcStepMomenta));
             mcStepMomentas.emplace_back(mcStepMomenta);
         }
-=======
-        if (m_version > 1)
-            PANDORA_RETURN_RESULT_IF(pandora::STATUS_CODE_SUCCESS, !=, xmlFileReader.ReadVariable("Process", process));
->>>>>>> 71a3ab21
     }
     else
     {
@@ -317,12 +305,10 @@
 
     LArMCParticleParameters &larMCParticleParameters(dynamic_cast<LArMCParticleParameters &>(parameters));
     larMCParticleParameters.m_nuanceCode = nuanceCode;
-<<<<<<< HEAD
+    larMCParticleParameters.m_process = process;
+
     larMCParticleParameters.m_mcStepPositions = mcStepPositions;
     larMCParticleParameters.m_mcStepMomentas = mcStepMomentas;
-=======
-    larMCParticleParameters.m_process = process;
->>>>>>> 71a3ab21
 
     return pandora::STATUS_CODE_SUCCESS;
 }
@@ -348,7 +334,10 @@
         pandora::BinaryFileWriter &binaryFileWriter(dynamic_cast<pandora::BinaryFileWriter &>(fileWriter));
         PANDORA_RETURN_RESULT_IF(pandora::STATUS_CODE_SUCCESS, !=, binaryFileWriter.WriteVariable(pLArMCParticle->GetNuanceCode()));
 
-<<<<<<< HEAD
+        if (m_version > 1)
+            PANDORA_RETURN_RESULT_IF(
+                pandora::STATUS_CODE_SUCCESS, !=, binaryFileWriter.WriteVariable(static_cast<int>(pLArMCParticle->GetProcess())));
+
         PANDORA_RETURN_RESULT_IF(pandora::STATUS_CODE_SUCCESS, !=, binaryFileWriter.WriteVariable(nMCStepPositions));
         for (auto const &mcStepPosition : mcStepPositions)
             PANDORA_RETURN_RESULT_IF(pandora::STATUS_CODE_SUCCESS, !=, binaryFileWriter.WriteVariable(mcStepPosition));
@@ -356,18 +345,17 @@
         PANDORA_RETURN_RESULT_IF(pandora::STATUS_CODE_SUCCESS, !=, binaryFileWriter.WriteVariable(nMCStepMomentas));
         for (auto const &mcStepMomenta : mcStepMomentas)
             PANDORA_RETURN_RESULT_IF(pandora::STATUS_CODE_SUCCESS, !=, binaryFileWriter.WriteVariable(mcStepMomenta));
-=======
+
+    }
+    else if (pandora::XML == fileWriter.GetFileType())
+    {
+        pandora::XmlFileWriter &xmlFileWriter(dynamic_cast<pandora::XmlFileWriter &>(fileWriter));
+        PANDORA_RETURN_RESULT_IF(pandora::STATUS_CODE_SUCCESS, !=, xmlFileWriter.WriteVariable("NuanceCode", pLArMCParticle->GetNuanceCode()));
+
         if (m_version > 1)
             PANDORA_RETURN_RESULT_IF(
-                pandora::STATUS_CODE_SUCCESS, !=, binaryFileWriter.WriteVariable(static_cast<int>(pLArMCParticle->GetProcess())));
->>>>>>> 71a3ab21
-    }
-    else if (pandora::XML == fileWriter.GetFileType())
-    {
-        pandora::XmlFileWriter &xmlFileWriter(dynamic_cast<pandora::XmlFileWriter &>(fileWriter));
-        PANDORA_RETURN_RESULT_IF(pandora::STATUS_CODE_SUCCESS, !=, xmlFileWriter.WriteVariable("NuanceCode", pLArMCParticle->GetNuanceCode()));
-
-<<<<<<< HEAD
+                pandora::STATUS_CODE_SUCCESS, !=, xmlFileWriter.WriteVariable("Process", static_cast<int>(pLArMCParticle->GetProcess())));
+
         PANDORA_RETURN_RESULT_IF(pandora::STATUS_CODE_SUCCESS, !=, xmlFileWriter.WriteVariable("NumberOfMCStepPositions", nMCStepPositions));
         for (int step = 0; step < nMCStepPositions; ++step)
         {
@@ -385,11 +373,6 @@
             mcStepMomentaName << "MCStepMomenta" << step;
             PANDORA_RETURN_RESULT_IF(pandora::STATUS_CODE_SUCCESS, !=, xmlFileWriter.WriteVariable(mcStepMomentaName.str(), momenta));
         }
-=======
-        if (m_version > 1)
-            PANDORA_RETURN_RESULT_IF(
-                pandora::STATUS_CODE_SUCCESS, !=, xmlFileWriter.WriteVariable("Process", static_cast<int>(pLArMCParticle->GetProcess())));
->>>>>>> 71a3ab21
     }
     else
     {
