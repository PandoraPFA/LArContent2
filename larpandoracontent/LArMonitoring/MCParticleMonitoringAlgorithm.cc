/**
 *  @file   larpandoracontent/LArMonitoring/MCParticleMonitoringAlgorithm.cc
 *
 *  @brief  Implementation of the mc particle monitoring algorithm.
 *
 *  $Log: $
 */

#include "Pandora/AlgorithmHeaders.h"

#include "larpandoracontent/LArHelpers/LArClusterHelper.h"
#include "larpandoracontent/LArHelpers/LArGeometryHelper.h"
#include "larpandoracontent/LArHelpers/LArMonitoringHelper.h"
#include "larpandoracontent/LArHelpers/LArPfoHelper.h"

#include "larpandoracontent/LArMonitoring/MCParticleMonitoringAlgorithm.h"

#include "larpandoracontent/LArObjects/LArMCParticle.h"
#include "larpandoracontent/LArObjects/LArTrackPfo.h"

using namespace pandora;

namespace lar_content
{

<<<<<<< HEAD
MCParticleMonitoringAlgorithm::MCParticleMonitoringAlgorithm() : 
	m_useTrueNeutrinosOnly(false), 
	m_minHitsForDisplay(1), 
	m_minPrimaryGoodHits(3), 
	m_minHitsForGoodView(2)
=======
MCParticleMonitoringAlgorithm::MCParticleMonitoringAlgorithm() :
    m_useTrueNeutrinosOnly(false),
    m_minHitsForDisplay(1)
>>>>>>> e9534431
{
}

//------------------------------------------------------------------------------------------------------------------------------------------

StatusCode MCParticleMonitoringAlgorithm::Run()
{
    std::cout << "---MC-PARTICLE-MONITORING-----------------------------------------------------------------------" << std::endl;
    const MCParticleList *pMCParticleList = nullptr;
    PANDORA_RETURN_RESULT_IF(STATUS_CODE_SUCCESS, !=, PandoraContentApi::GetList(*this, m_mcParticleListName, pMCParticleList));

    const CaloHitList *pCaloHitList = nullptr;
    PANDORA_RETURN_RESULT_IF(STATUS_CODE_SUCCESS, !=, PandoraContentApi::GetList(*this, m_caloHitListName, pCaloHitList));

    LArMCParticleHelper::PrimaryParameters parameters;
    parameters.m_minHitSharingFraction = 0.f;

    LArMCParticleHelper::MCContributionMap nuMCParticlesToGoodHitsMap;
    LArMCParticleHelper::MCContributionMap beamMCParticlesToGoodHitsMap;
    LArMCParticleHelper::MCContributionMap crMCParticlesToGoodHitsMap;
    LArMCParticleHelper::SelectReconstructableMCParticles(
        pMCParticleList, pCaloHitList, parameters, LArMCParticleHelper::IsBeamNeutrinoFinalState, nuMCParticlesToGoodHitsMap);

    if (!m_useTrueNeutrinosOnly)
    {
        LArMCParticleHelper::SelectReconstructableMCParticles(
            pMCParticleList, pCaloHitList, parameters, LArMCParticleHelper::IsBeamParticle, beamMCParticlesToGoodHitsMap);
        LArMCParticleHelper::SelectReconstructableMCParticles(
            pMCParticleList, pCaloHitList, parameters, LArMCParticleHelper::IsCosmicRay, crMCParticlesToGoodHitsMap);
    }

    if (!nuMCParticlesToGoodHitsMap.empty())
    {
        std::cout << std::endl << "BeamNeutrinos: " << std::endl;
        this->PrintPrimaryMCParticles(nuMCParticlesToGoodHitsMap);
    }

    if (!beamMCParticlesToGoodHitsMap.empty())
    {
        std::cout << std::endl << "BeamParticles: " << std::endl;
        this->PrintPrimaryMCParticles(beamMCParticlesToGoodHitsMap);
    }

    if (!crMCParticlesToGoodHitsMap.empty())
    {
        std::cout << std::endl << "CosmicRays: " << std::endl;
        this->PrintPrimaryMCParticles(crMCParticlesToGoodHitsMap);
    }

    std::cout << "------------------------------------------------------------------------------------------------" << std::endl;

    return STATUS_CODE_SUCCESS;
}

//------------------------------------------------------------------------------------------------------------------------------------------

void MCParticleMonitoringAlgorithm::PrintPrimaryMCParticles(const LArMCParticleHelper::MCContributionMap &mcContributionMap) const
{
    MCParticleVector mcPrimaryVector;
    LArMonitoringHelper::GetOrderedMCParticleVector({mcContributionMap}, mcPrimaryVector);

    unsigned int index(0);

    for (const MCParticle *const pMCPrimary : mcPrimaryVector)
    {
        const CaloHitList &caloHitList(mcContributionMap.at(pMCPrimary));

        if (caloHitList.size() >= m_minHitsForDisplay)
        {
            std::cout << std::endl
                      << "--Primary " << index << ", MCPDG " << pMCPrimary->GetParticleId() << ", Energy " << pMCPrimary->GetEnergy()
                      << ", Dist. " << (pMCPrimary->GetEndpoint() - pMCPrimary->GetVertex()).GetMagnitude() << ", nMCHits "
                      << caloHitList.size() << " (" << LArMonitoringHelper::CountHitsByType(TPC_VIEW_U, caloHitList) << ", "
                      << LArMonitoringHelper::CountHitsByType(TPC_VIEW_V, caloHitList) << ", "
                      << LArMonitoringHelper::CountHitsByType(TPC_VIEW_W, caloHitList) << ")" << std::endl;

            LArMCParticleHelper::PrimaryParameters parameters;
	    parameters.m_minPrimaryGoodHits = m_minPrimaryGoodHits;
	    parameters.m_minHitsForGoodView = m_minHitsForGoodView;
	    LArMCParticleHelper::MCRelationMap mcToPrimaryMCMap;
            LArMCParticleHelper::CaloHitToMCMap caloHitToPrimaryMCMap;
            LArMCParticleHelper::MCContributionMap mcToTrueHitListMap;
            LArMCParticleHelper::GetMCParticleToCaloHitMatches(&caloHitList, mcToPrimaryMCMap, caloHitToPrimaryMCMap, mcToTrueHitListMap);
            this->PrintMCParticle(pMCPrimary, mcToTrueHitListMap, 1);
        }

        ++index;
    }
}

//------------------------------------------------------------------------------------------------------------------------------------------

void MCParticleMonitoringAlgorithm::PrintMCParticle(
    const MCParticle *const pMCParticle, const LArMCParticleHelper::MCContributionMap &mcToTrueHitListMap, const int depth) const
{
    const CaloHitList &caloHitList(mcToTrueHitListMap.count(pMCParticle) ? mcToTrueHitListMap.at(pMCParticle) : CaloHitList());

    if (caloHitList.size() >= m_minHitsForDisplay)
    {
        if (depth > 1)
        {
            for (int iDepth = 1; iDepth < depth - 1; ++iDepth)
                std::cout << "   ";
            std::cout << "\\_ ";
        }

        std::cout << "MCPDG " << pMCParticle->GetParticleId() << ", Energy " << pMCParticle->GetEnergy() << ", Dist. "
                  << (pMCParticle->GetEndpoint() - pMCParticle->GetVertex()).GetMagnitude() << ", nMCHits " << caloHitList.size() << " ("
                  << LArMonitoringHelper::CountHitsByType(TPC_VIEW_U, caloHitList) << ", "
                  << LArMonitoringHelper::CountHitsByType(TPC_VIEW_V, caloHitList) << ", "
                  << LArMonitoringHelper::CountHitsByType(TPC_VIEW_W, caloHitList) << ")" << std::endl;
    }

    for (const MCParticle *const pDaughterParticle : pMCParticle->GetDaughterList())
        this->PrintMCParticle(pDaughterParticle, mcToTrueHitListMap, depth + 1);
}

//------------------------------------------------------------------------------------------------------------------------------------------

StatusCode MCParticleMonitoringAlgorithm::ReadSettings(const TiXmlHandle xmlHandle)
{
    PANDORA_RETURN_RESULT_IF(STATUS_CODE_SUCCESS, !=, XmlHelper::ReadValue(xmlHandle, "CaloHitListName", m_caloHitListName));
    PANDORA_RETURN_RESULT_IF(STATUS_CODE_SUCCESS, !=, XmlHelper::ReadValue(xmlHandle, "MCParticleListName", m_mcParticleListName));

    PANDORA_RETURN_RESULT_IF_AND_IF(
        STATUS_CODE_SUCCESS, STATUS_CODE_NOT_FOUND, !=, XmlHelper::ReadValue(xmlHandle, "UseTrueNeutrinosOnly", m_useTrueNeutrinosOnly));

    PANDORA_RETURN_RESULT_IF_AND_IF(
        STATUS_CODE_SUCCESS, STATUS_CODE_NOT_FOUND, !=, XmlHelper::ReadValue(xmlHandle, "MinHitsForDisplay", m_minHitsForDisplay));

    PANDORA_RETURN_RESULT_IF_AND_IF(
        STATUS_CODE_SUCCESS, STATUS_CODE_NOT_FOUND, !=, XmlHelper::ReadValue(xmlHandle, "MinPrimaryGoodHits", m_minPrimaryGoodHits));

    PANDORA_RETURN_RESULT_IF_AND_IF(
        STATUS_CODE_SUCCESS, STATUS_CODE_NOT_FOUND, !=, XmlHelper::ReadValue(xmlHandle, "MinHitsForGoodView", m_minHitsForGoodView));

    return STATUS_CODE_SUCCESS;
}

} // namespace lar_content<|MERGE_RESOLUTION|>--- conflicted
+++ resolved
@@ -23,17 +23,12 @@
 namespace lar_content
 {
 
-<<<<<<< HEAD
 MCParticleMonitoringAlgorithm::MCParticleMonitoringAlgorithm() : 
-	m_useTrueNeutrinosOnly(false), 
-	m_minHitsForDisplay(1), 
-	m_minPrimaryGoodHits(3), 
-	m_minHitsForGoodView(2)
-=======
-MCParticleMonitoringAlgorithm::MCParticleMonitoringAlgorithm() :
-    m_useTrueNeutrinosOnly(false),
-    m_minHitsForDisplay(1)
->>>>>>> e9534431
+	  m_useTrueNeutrinosOnly(false), 
+  	m_minHitsForDisplay(1), 
+  	m_minPrimaryGoodHits(3), 
+	  m_minHitsForGoodView(2)
+
 {
 }
 
