--- conflicted
+++ resolved
@@ -51,8 +51,6 @@
     typedef std::unordered_map<const pandora::CaloHit*, const pandora::ParticleFlowObject*> CaloHitToPfoMap;
     typedef std::unordered_map<const pandora::ParticleFlowObject*, pandora::CaloHitList> PfoContributionMap;
     typedef std::unordered_map<const pandora::MCParticle*, pandora::CaloHitList> MCContributionMap;
-<<<<<<< HEAD
-=======
 
     /**
      *  @brief  Get neutrino MC particles from an input MC particle list
@@ -63,7 +61,6 @@
      *  @brief  Get neutrino pfos from an input pfo list
      */
     void GetRecoNeutrinos(const pandora::PfoList *pPfoList, pandora::PfoList &recoNeutrinos) const;
->>>>>>> 1d76f957
 
     /**
      *  @brief  Modify a pfo list, recursively removing top-level neutrinos and replacing them with their daughter pfos
