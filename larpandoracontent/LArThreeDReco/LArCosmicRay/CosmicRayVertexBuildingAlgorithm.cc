/**
 *  @file   larpandoracontent/LArThreeDReco/LArCosmicRay/CosmicRayVertexBuildingAlgorithm.cc
 *
 *  @brief  Implementation of the cosmic-ray vertex building algorithm class.
 *
 *  $Log: $
 */

#include "Pandora/AlgorithmHeaders.h"

#include "larpandoracontent/LArHelpers/LArGeometryHelper.h"
#include "larpandoracontent/LArHelpers/LArClusterHelper.h"
#include "larpandoracontent/LArHelpers/LArPfoHelper.h"

#include "larpandoracontent/LArThreeDReco/LArCosmicRay/CosmicRayVertexBuildingAlgorithm.h"

using namespace pandora;

namespace lar_content
{

CosmicRayVertexBuildingAlgorithm::CosmicRayVertexBuildingAlgorithm() :
    m_useParentShowerVertex(false),
    m_isDualPhase(false),
    m_halfWindowLayers(30)
{
}

//------------------------------------------------------------------------------------------------------------------------------------------

StatusCode CosmicRayVertexBuildingAlgorithm::Run()
{
    const PfoList *pPfoList = NULL;
    PANDORA_THROW_RESULT_IF_AND_IF(STATUS_CODE_SUCCESS, STATUS_CODE_NOT_INITIALIZED, !=, PandoraContentApi::GetList(*this, m_parentPfoListName,
        pPfoList));

    if (NULL == pPfoList)
    {
        if (PandoraContentApi::GetSettings(*this)->ShouldDisplayAlgorithmInfo())
            std::cout << "CosmicRayVertexBuildingAlgorithm: pfo list unavailable." << std::endl;

        return STATUS_CODE_SUCCESS;
    }

    PfoVector pfoVector;
    LArPointingClusterMap pointingClusterMap;

    this->GetCosmicPfos(pPfoList, pfoVector);
    this->BuildPointingClusterMap(pfoVector, pointingClusterMap);
    this->BuildCosmicRayParticles(pointingClusterMap, pfoVector);

    return STATUS_CODE_SUCCESS;
}

//------------------------------------------------------------------------------------------------------------------------------------------

void CosmicRayVertexBuildingAlgorithm::GetCosmicPfos(const PfoList *const pPfoList, PfoVector &pfoVector) const
{
    PfoList outputList;

    for (PfoList::const_iterator pIter = pPfoList->begin(), pIterEnd = pPfoList->end(); pIter != pIterEnd; ++pIter)
    {
        if (!LArPfoHelper::IsFinalState(*pIter))
            throw StatusCodeException(STATUS_CODE_INVALID_PARAMETER);

        LArPfoHelper::GetAllDownstreamPfos(*pIter, outputList);
    }

    for (PfoList::const_iterator pIter = outputList.begin(), pIterEnd = outputList.end(); pIter != pIterEnd; ++pIter)
    {
        ClusterList clusterList;
        LArPfoHelper::GetClusters(*pIter, TPC_3D, clusterList);

        if (clusterList.empty())
            continue;

        pfoVector.push_back(*pIter);
    }
}

//------------------------------------------------------------------------------------------------------------------------------------------

void CosmicRayVertexBuildingAlgorithm::BuildPointingClusterMap(const PfoVector &pfoVector, LArPointingClusterMap &pointingClusterMap) const
{
    const float slidingFitPitch(LArGeometryHelper::GetWireZPitch(this->GetPandora()));

    for (PfoVector::const_iterator pIter = pfoVector.begin(), pIterEnd = pfoVector.end(); pIter != pIterEnd; ++pIter)
    {
        const ParticleFlowObject *const pPfo = *pIter;

        if (!LArPfoHelper::IsTrack(pPfo))
            continue;

        ClusterList clusterList;
        LArPfoHelper::GetClusters(pPfo, TPC_3D, clusterList);

        for (ClusterList::const_iterator cIter = clusterList.begin(), cIterEnd = clusterList.end(); cIter != cIterEnd; ++cIter)
        {
            const Cluster *const pCluster = *cIter;

            try
            {
                const LArPointingCluster pointingCluster(pCluster, m_halfWindowLayers, slidingFitPitch);

                if (!pointingClusterMap.insert(LArPointingClusterMap::value_type(pCluster, pointingCluster)).second)
                    throw StatusCodeException(STATUS_CODE_FAILURE);
            }
            catch (StatusCodeException &statusCodeException)
            {
                if (STATUS_CODE_FAILURE == statusCodeException.GetStatusCode())
                    throw statusCodeException;
            }
        }
    }
}

//------------------------------------------------------------------------------------------------------------------------------------------

void CosmicRayVertexBuildingAlgorithm::BuildCosmicRayParticles(const LArPointingClusterMap &pointingClusterMap, const PfoVector &pfoVector) const
{
    for (PfoVector::const_iterator iter = pfoVector.begin(), iterEnd = pfoVector.end(); iter != iterEnd; ++iter)
    {
        const ParticleFlowObject *const pPfo = *iter;

        if (LArPfoHelper::IsFinalState(pPfo))
        {
            this->BuildCosmicRayParent(pointingClusterMap, pPfo);
        }
        else
        {
            this->BuildCosmicRayDaughter(pPfo);
        }
    }
}

//------------------------------------------------------------------------------------------------------------------------------------------

void CosmicRayVertexBuildingAlgorithm::BuildCosmicRayParent(const LArPointingClusterMap &pointingClusterMap, const ParticleFlowObject *const pPfo) const
{
    ClusterList clusterList;
    LArPfoHelper::GetClusters(pPfo, TPC_3D, clusterList);

    if (clusterList.empty())
        return;

    // Take highest point as vertex of parent Pfos (TODO: do something more sophisticated for horizontal events)
    bool foundVtx(false);
    CartesianVector vtxPosition(0.f, 0.f, 0.f);
    CartesianVector vtxDirection(0.f, 0.f, 0.f);

    bool foundEnd(false);
    CartesianVector endPosition(0.f, 0.f, 0.f);
    CartesianVector endDirection(0.f, 0.f, 0.f);

    for (ClusterList::const_iterator cIter1 = clusterList.begin(), cIterEnd1 = clusterList.end(); cIter1 != cIterEnd1; ++cIter1)
    {
        const Cluster *const pCluster = *cIter1;

        try
        {
            CartesianVector minPosition(0.f, 0.f, 0.f), maxPosition(0.f,0.f,0.f);
            CartesianVector minDirection(0.f, 0.f, 0.f), maxDirection(0.f,0.f,0.f);

            LArPointingClusterMap::const_iterator cIter2 = pointingClusterMap.find(pCluster);

            if (pointingClusterMap.end() != cIter2)
            {
                const LArPointingCluster &pointingCluster(cIter2->second);

                minPosition = pointingCluster.GetInnerVertex().GetPosition();
                maxPosition = pointingCluster.GetOuterVertex().GetPosition();
                minDirection = pointingCluster.GetInnerVertex().GetDirection();
                maxDirection = pointingCluster.GetOuterVertex().GetDirection();
            }
            else
	    {
	        LArClusterHelper::GetExtremalCoordinates(pCluster, minPosition, maxPosition);
                minDirection = (maxPosition - minPosition).GetUnitVector();
                maxDirection = (minPosition - maxPosition).GetUnitVector();
	    }
	    
            if ((maxPosition - minPosition).GetMagnitudeSquared() < std::numeric_limits<float>::epsilon())
<<<<<<< HEAD
   	        throw StatusCodeException(STATUS_CODE_NOT_FOUND);
	    
	    if (m_isDualPhase) //X is the vertical direction in Dual-Phase geometry
	    {
		if (!foundVtx || (minPosition.GetX() > std::max(maxPosition.GetX(), vtxPosition.GetX())))
		{
		    foundVtx = true;
		    vtxPosition = minPosition;
		    vtxDirection = minDirection;
	        }
		
		if (!foundVtx || (maxPosition.GetX() > std::max(minPosition.GetX(), vtxPosition.GetX())))
		{
		    foundVtx = true;
		    vtxPosition = maxPosition;
		    vtxDirection = maxDirection;
	        }
		
		if (!foundEnd || (minPosition.GetX() < std::min(maxPosition.GetX(), endPosition.GetX())))
		{
		    foundEnd = true;
		    endPosition = minPosition;
		    endDirection = minDirection;
		}
		
		if (!foundEnd || (maxPosition.GetX() < std::min(minPosition.GetX(), endPosition.GetX())))
		{
		    foundEnd = true;
		    endPosition = maxPosition;
		    endDirection = maxDirection;
		}
	    }
	    else
	    {
                if (!foundVtx || (minPosition.GetY() > std::max(maxPosition.GetY(), vtxPosition.GetY())))
                {
                    foundVtx = true;
                    vtxPosition = minPosition;
                    vtxDirection = minDirection;
                }
		
                if (!foundVtx || (maxPosition.GetY() > std::max(minPosition.GetY(), vtxPosition.GetY())))
                {
                    foundVtx = true;
                    vtxPosition = maxPosition;
                    vtxDirection = maxDirection;
                }
		
                if (!foundEnd || (minPosition.GetY() < std::min(maxPosition.GetY(), endPosition.GetY())))
                {
                    foundEnd = true;
                    endPosition = minPosition;
                    endDirection = minDirection;
                }
		
                if (!foundEnd || (maxPosition.GetY() < std::min(minPosition.GetY(), endPosition.GetY())))
                {
                    foundEnd = true;
                    endPosition = maxPosition;
                    endDirection = maxDirection;
                }
            }   
        }    
=======
                throw StatusCodeException(STATUS_CODE_NOT_FOUND);

            if (!foundVtx || (minPosition.GetX() > std::max(maxPosition.GetX(), vtxPosition.GetX())))
            {
                foundVtx = true;
                vtxPosition = minPosition;
                vtxDirection = minDirection;
            }

            if (!foundVtx || (maxPosition.GetX() > std::max(minPosition.GetX(), vtxPosition.GetX())))
            {
                foundVtx = true;
                vtxPosition = maxPosition;
                vtxDirection = maxDirection;
            }

            if (!foundEnd || (minPosition.GetX() < std::min(maxPosition.GetX(), endPosition.GetX())))
            {
                foundEnd = true;
                endPosition = minPosition;
                endDirection = minDirection;
            }

            if (!foundEnd || (maxPosition.GetX() < std::min(minPosition.GetX(), endPosition.GetX())))
            {
                foundEnd = true;
                endPosition = maxPosition;
                endDirection = maxDirection;
            }
        }
>>>>>>> 39db7b4d
        catch(StatusCodeException &statusCodeException)
        {
            if (STATUS_CODE_FAILURE == statusCodeException.GetStatusCode())
                throw statusCodeException;

            continue;
        }
    }

    if (!(foundVtx && foundEnd))
        return;

    this->SetParticleParameters(vtxPosition, vtxDirection, pPfo);
}

//------------------------------------------------------------------------------------------------------------------------------------------

void CosmicRayVertexBuildingAlgorithm::BuildCosmicRayDaughter(const ParticleFlowObject *const pDaughterPfo) const
{
    if (pDaughterPfo->GetParentPfoList().size() != 1)
        throw StatusCodeException(STATUS_CODE_FAILURE);

    const ParticleFlowObject *const pParentPfo = *(pDaughterPfo->GetParentPfoList().begin());

    ClusterList parentList, daughterList;
    LArPfoHelper::GetClusters(pParentPfo, TPC_3D, parentList);
    LArPfoHelper::GetClusters(pDaughterPfo, TPC_3D, daughterList);

    if (daughterList.empty() || parentList.empty())
        return;

    bool foundVtx(false);
    float vtxDistanceSquared(0.f);
    CartesianVector vtxPosition(0.f, 0.f, 0.f);

    for (ClusterList::const_iterator dIter = daughterList.begin(), dIterEnd = daughterList.end(); dIter != dIterEnd; ++dIter)
    {
        const Cluster *const pDaughterCluster = *dIter;

        for (ClusterList::const_iterator pIter = parentList.begin(), pIterEnd = parentList.end(); pIter != pIterEnd; ++pIter)
        {
            const Cluster *const pParentCluster = *pIter;

            CartesianVector closestDaughterPosition(0.f, 0.f, 0.f), closestParentPosition(0.f, 0.f, 0.f);
            LArClusterHelper::GetClosestPositions(pDaughterCluster, pParentCluster, closestDaughterPosition, closestParentPosition);

            const float closestDistanceSquared((closestDaughterPosition - closestParentPosition).GetMagnitudeSquared());

            if (!foundVtx || closestDistanceSquared < vtxDistanceSquared)
            {
                foundVtx = true;
                vtxDistanceSquared = closestDistanceSquared;
                vtxPosition = (m_useParentShowerVertex ? closestParentPosition : closestDaughterPosition);
            }
        }
    }

    if (!foundVtx)
        return;

    this->SetParticleParameters(vtxPosition, CartesianVector(0.f, 0.f, 0.f), pDaughterPfo);
}

//------------------------------------------------------------------------------------------------------------------------------------------

void CosmicRayVertexBuildingAlgorithm::SetParticleParameters(const CartesianVector &vtxPosition, const CartesianVector &vtxDirection,
    const ParticleFlowObject *const pPfo) const
{
    if (!pPfo->GetVertexList().empty())
        throw StatusCodeException(STATUS_CODE_FAILURE);

    PandoraContentApi::ParticleFlowObject::Metadata metadata;
    metadata.m_momentum = vtxDirection;
    PANDORA_THROW_RESULT_IF(STATUS_CODE_SUCCESS, !=, PandoraContentApi::ParticleFlowObject::AlterMetadata(*this, pPfo, metadata));

    const VertexList *pVertexList = NULL; std::string vertexListName;
    PANDORA_THROW_RESULT_IF(STATUS_CODE_SUCCESS, !=, PandoraContentApi::CreateTemporaryListAndSetCurrent(*this, pVertexList, vertexListName));

    PandoraContentApi::Vertex::Parameters parameters;
    parameters.m_position = vtxPosition;
    parameters.m_vertexLabel = VERTEX_START;
    parameters.m_vertexType = VERTEX_3D;

    const Vertex *pVertex(NULL);
    PANDORA_THROW_RESULT_IF(STATUS_CODE_SUCCESS, !=, PandoraContentApi::Vertex::Create(*this, parameters, pVertex));

    if (!pVertexList->empty())
    {
        PANDORA_THROW_RESULT_IF(STATUS_CODE_SUCCESS, !=, PandoraContentApi::SaveList<Vertex>(*this, m_vertexListName));
        PANDORA_THROW_RESULT_IF(STATUS_CODE_SUCCESS, !=, PandoraContentApi::AddToPfo<Vertex>(*this, pPfo, pVertex));
    }
}

//------------------------------------------------------------------------------------------------------------------------------------------

StatusCode CosmicRayVertexBuildingAlgorithm::ReadSettings(const TiXmlHandle xmlHandle)
{
    PANDORA_RETURN_RESULT_IF(STATUS_CODE_SUCCESS, !=, XmlHelper::ReadValue(xmlHandle, "InputPfoListName", m_parentPfoListName));

    PANDORA_RETURN_RESULT_IF(STATUS_CODE_SUCCESS, !=, XmlHelper::ReadValue(xmlHandle, "OutputVertexListName", m_vertexListName));

    PANDORA_RETURN_RESULT_IF_AND_IF(STATUS_CODE_SUCCESS, STATUS_CODE_NOT_FOUND, !=, XmlHelper::ReadValue(xmlHandle,
        "UseParentForShowerVertex", m_useParentShowerVertex));

    PANDORA_RETURN_RESULT_IF_AND_IF(STATUS_CODE_SUCCESS, STATUS_CODE_NOT_FOUND, !=, XmlHelper::ReadValue(xmlHandle,
        "SlidingFitHalfWindow", m_halfWindowLayers));

    PANDORA_RETURN_RESULT_IF_AND_IF(STATUS_CODE_SUCCESS, STATUS_CODE_NOT_FOUND, !=, XmlHelper::ReadValue(xmlHandle,
	"IsDualPhase", m_isDualPhase));

    return STATUS_CODE_SUCCESS;
}

} // namespace lar_content<|MERGE_RESOLUTION|>--- conflicted
+++ resolved
@@ -180,7 +180,6 @@
 	    }
 	    
             if ((maxPosition - minPosition).GetMagnitudeSquared() < std::numeric_limits<float>::epsilon())
-<<<<<<< HEAD
    	        throw StatusCodeException(STATUS_CODE_NOT_FOUND);
 	    
 	    if (m_isDualPhase) //X is the vertical direction in Dual-Phase geometry
@@ -244,38 +243,7 @@
                 }
             }   
         }    
-=======
-                throw StatusCodeException(STATUS_CODE_NOT_FOUND);
-
-            if (!foundVtx || (minPosition.GetX() > std::max(maxPosition.GetX(), vtxPosition.GetX())))
-            {
-                foundVtx = true;
-                vtxPosition = minPosition;
-                vtxDirection = minDirection;
-            }
-
-            if (!foundVtx || (maxPosition.GetX() > std::max(minPosition.GetX(), vtxPosition.GetX())))
-            {
-                foundVtx = true;
-                vtxPosition = maxPosition;
-                vtxDirection = maxDirection;
-            }
-
-            if (!foundEnd || (minPosition.GetX() < std::min(maxPosition.GetX(), endPosition.GetX())))
-            {
-                foundEnd = true;
-                endPosition = minPosition;
-                endDirection = minDirection;
-            }
-
-            if (!foundEnd || (maxPosition.GetX() < std::min(minPosition.GetX(), endPosition.GetX())))
-            {
-                foundEnd = true;
-                endPosition = maxPosition;
-                endDirection = maxDirection;
-            }
-        }
->>>>>>> 39db7b4d
+
         catch(StatusCodeException &statusCodeException)
         {
             if (STATUS_CODE_FAILURE == statusCodeException.GetStatusCode())
