# This @product_deps@ file defines dependencies for this package. 

# The *parent* line must the first non-commented line and defines this product and version
# The version should be of the form vxx_yy_zz (e.g. v01_02_03)
# ATTN This package supports two build systems; please ensure version is specified here *and* in non-cetbuildtools section of CMakeLists.txt
<<<<<<< HEAD
parent larpandoracontent v03_03_01
defaultqual e10
=======
parent larpandoracontent v03_03_00
defaultqual e14
>>>>>>> ed71fd5d

# larpandoracontent has no fcl files
fcldir  -

# With "product  version" table below, we now define depdendencies
# Add the dependent product and version
product		version
<<<<<<< HEAD
pandora		v03_00_00c
gcc		v4_9_3a
=======
pandora		v03_00_00b
>>>>>>> ed71fd5d
cetbuildtools	v5_06_07	-	only_for_build
end_product_list

# We now define allowed qualifiers and the corresponding qualifiers for the depdencies.
# Make a table by adding columns before "notes". 
qualifier	pandora 	notes
e14:debug	e14:nu:debug
e14:opt		e14:nu:opt
e14:prof	e14:nu:prof
e10:debug	e10:nu:debug
e10:opt		e10:nu:opt
e10:prof	e10:nu:prof
end_qualifier_list

# Preserve tabs and formatting in emacs and vi / vim:

### Local Variables:
### tab-width: 8
### End:<|MERGE_RESOLUTION|>--- conflicted
+++ resolved
@@ -3,13 +3,8 @@
 # The *parent* line must the first non-commented line and defines this product and version
 # The version should be of the form vxx_yy_zz (e.g. v01_02_03)
 # ATTN This package supports two build systems; please ensure version is specified here *and* in non-cetbuildtools section of CMakeLists.txt
-<<<<<<< HEAD
 parent larpandoracontent v03_03_01
-defaultqual e10
-=======
-parent larpandoracontent v03_03_00
 defaultqual e14
->>>>>>> ed71fd5d
 
 # larpandoracontent has no fcl files
 fcldir  -
@@ -17,12 +12,7 @@
 # With "product  version" table below, we now define depdendencies
 # Add the dependent product and version
 product		version
-<<<<<<< HEAD
 pandora		v03_00_00c
-gcc		v4_9_3a
-=======
-pandora		v03_00_00b
->>>>>>> ed71fd5d
 cetbuildtools	v5_06_07	-	only_for_build
 end_product_list
 
@@ -32,9 +22,6 @@
 e14:debug	e14:nu:debug
 e14:opt		e14:nu:opt
 e14:prof	e14:nu:prof
-e10:debug	e10:nu:debug
-e10:opt		e10:nu:opt
-e10:prof	e10:nu:prof
 end_qualifier_list
 
 # Preserve tabs and formatting in emacs and vi / vim:
