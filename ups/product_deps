--- conflicted
+++ resolved
@@ -3,13 +3,8 @@
 # The *parent* line must the first non-commented line and defines this product and version
 # The version should be of the form vxx_yy_zz (e.g. v01_02_03)
 # ATTN This package supports two build systems; please ensure version is specified here *and* in non-cetbuildtools section of CMakeLists.txt
-<<<<<<< HEAD
-parent larpandoracontent v03_07_02_04
+parent larpandoracontent v03_07_04_mcc8
 defaultqual e10
-=======
-parent larpandoracontent v03_07_03
-defaultqual e14
->>>>>>> bb590870
 
 # larpandoracontent has no fcl files
 fcldir  -
@@ -17,17 +12,10 @@
 # With "product  version" table below, we now define depdendencies
 # Add the dependent product and version
 product		version
-<<<<<<< HEAD
 cetlib		v1_21_00
 eigen		v3_2_9a
 pandora		v03_00_00
 cetbuildtools	v5_06_07	-	only_for_build
-=======
-cetlib		v3_00_01
-eigen		v3_3_3
-pandora		v03_04_01
-cetbuildtools	v5_09_01	-	only_for_build
->>>>>>> bb590870
 end_product_list
 
 # We now define allowed qualifiers and the corresponding qualifiers for the depdencies.
