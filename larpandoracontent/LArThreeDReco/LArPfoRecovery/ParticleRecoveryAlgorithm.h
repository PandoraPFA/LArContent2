/**
 *  @file   larpandoracontent/LArThreeDReco/LArPfoRecovery/ParticleRecoveryAlgorithm.h
 * 
 *  @brief  Header file for the track recovery algorithm class.
 * 
 *  $Log: $
 */
#ifndef LAR_PARTICLE_RECOVERY_ALGORITHM_H
#define LAR_PARTICLE_RECOVERY_ALGORITHM_H 1

#include "Pandora/Algorithm.h"

#include <unordered_map>

namespace lar_content
{

/**
 *  @brief  ParticleRecoveryAlgorithm class
 */
class ParticleRecoveryAlgorithm : public pandora::Algorithm
{
public:
    /**
     *  @brief  Default constructor
     */
    ParticleRecoveryAlgorithm();

private:
    /**
     *  @brief  SimpleOverlapTensor class
     */
    class SimpleOverlapTensor
    {
    public:
        /**
         *  @brief  Add an association between two clusters to the simple overlap tensor
         * 
         *  @param  pCluster1 address of cluster 1
         *  @param  pCluster2 address of cluster 2
         */
        void AddAssociation(const pandora::Cluster *const pCluster1, const pandora::Cluster *const pCluster2);

        /**
         *  @brief  Get elements connected to a specified cluster
         * 
         *  @param  pCluster address of the cluster
         *  @param  elementList the element list
         *  @param  clusterListU connected u clusters
         *  @param  clusterListV connected v clusters
         *  @param  clusterListW connected w clusters
         */
        void GetConnectedElements(const pandora::Cluster *const pCluster, const bool ignoreUnavailable, pandora::ClusterList &clusterListU,
            pandora::ClusterList &clusterListV, pandora::ClusterList &clusterListW) const;

        /**
         *  @brief  Get the list of key clusters
         *
         *  @return the list of key clusters
         */
        const pandora::ClusterList &GetKeyClusters() const;

    private:
        typedef std::unordered_map<const pandora::Cluster*, pandora::ClusterList> ClusterNavigationMap;

        pandora::ClusterList    m_keyClusters;                  ///< The list of key clusters
        ClusterNavigationMap    m_clusterNavigationMapUV;       ///< The cluster navigation map U->V
        ClusterNavigationMap    m_clusterNavigationMapVW;       ///< The cluster navigation map V->W
        ClusterNavigationMap    m_clusterNavigationMapWU;       ///< The cluster navigation map W->U
    };

    pandora::StatusCode Run();

    /**
     *  @brief  Get the input cluster lists for processing in this algorithm
     *
     *  @param  inputClusterListU to receive the list of clusters in the u view
     *  @param  inputClusterListU to receive the list of clusters in the v view
     *  @param  inputClusterListU to receive the list of clusters in the w view
     */
    void GetInputClusters(pandora::ClusterList &inputClusterListU, pandora::ClusterList &inputClusterListV, pandora::ClusterList &inputClusterListW) const;

    /**
     *  @brief  Select a subset of input clusters for processing in this algorithm
     *
     *  @param  inputClusterList the input cluster list
     *  @param  selectedClusterList to receive the selected cluster list
     */
    void SelectInputClusters(const pandora::ClusterList &inputClusterList, pandora::ClusterList &selectedClusterList) const;

    /**
     *  @brief  Select a subset of input clusters for processing in this algorithm
     *
     *  @param  inputClusterList the input cluster list
     *  @param  selectedClusterList to receive the selected cluster list
     */
    void StandardClusterSelection(const pandora::ClusterList &inputClusterList, pandora::ClusterList &selectedClusterList) const;

    /**
     *  @brief  Select a subset of input clusters nodally associated with the vertices of existing particles
     *
     *  @param  inputClusterList the input cluster list
     *  @param  selectedClusterList to receive the selected cluster list
     */
    void VertexClusterSelection(const pandora::ClusterList &inputClusterList, pandora::ClusterList &selectedClusterList) const;

    /**
     *  @brief  Find cluster overlaps and record these in the overlap tensor
     *
     *  @param  clusterList1 the first cluster list
     *  @param  clusterList2 the second cluster list
     *  @param  overlapTensor the overlap tensor
     */
    void FindOverlaps(const pandora::ClusterList &clusterList1, const pandora::ClusterList &clusterList2, SimpleOverlapTensor &overlapTensor) const;

    /**
     *  @brief  Whether two clusters overlap convincingly in x
     *
     *  @param  pCluster1 address of the first cluster
     *  @param  pCluster2 address of the second cluster
     */
    bool IsOverlap(const pandora::Cluster *const pCluster1, const pandora::Cluster *const pCluster2) const;

    /**                                                                                                                                                               
     *  @brief Calculate effective overlap fractions taking into account gaps
     *
     *  @param  pCluster1 address of the first cluster    
     *  @param  xMin1,xMax1 min and max values of x of the first cluster
     *  @param  pCluster2 address of the second cluster   
     *  @param  xMin2, xMax2 min and max values of x of the second cluster
     *  @param  xOverlapFraction1 to receive the effective overlap fraction for the first cluster
     *  @param  xOverlapFraction2 to receive the effective overlap fraction for the second cluster
     */
    void CalculateEffectiveOverlapFractions(const pandora::Cluster *const pCluster1, float &xMin1, float &xMax1,const pandora::Cluster *const pCluster2, float &xMin2, float &xMax2, float &xOverlapFraction1, float &xOverlapFraction2) const;
    
    /**                                                                                                                                                                
     *  @brief Calculate effective span for a given clsuter taking gaps into account
     *  @param  pCluster1 address of the cluster
     *  @param  xMinEff, xMaxEff to receive the effective limits of the cluster, including adjacent gaps
     *  @param  xMin, xMax the limits within checks for gaps will be performed
     */
    void CalculateEffectiveSpan(const pandora::Cluster *const pCluster, float &xMinEff, float &xMaxEff, const float &xMin, const float &xMax) const;

    /**                                                                                                                                                                
     *  @brief Whether there is a gap in the xSample position for cluster1 or cluster2
     *  @param  pCluster address of the cluster 
     */
    bool PassesGapsChecks(const float &xSample, const pandora::Cluster *const pCluster) const;

    /**
     * @brief Whether there is a gap at xSample in the view of the cluster, extrapolating from its extremes
     * @param pCluster address of the cluster
     * @param slidingFitResult for the cluster
     */
    bool CheckGaps(const float &xSample, const pandora::Cluster *const pCluster, const TwoDSlidingFitResult &slidingFitResult) const;

    /**
     *  @brief Calculate effective overlap fractions taking into account gaps
     *
     *  @param  pCluster1 address of the first cluster
     *  @param  xMin1 min x value of the first cluster
     *  @param  xMax1 max x value of the first cluster
     *  @param  pCluster2 address of the second cluster
     *  @param  xMin2 min x value of the second cluster
     *  @param  xMax2 max x value of the second cluster
     *  @param  xOverlapFraction1 to receive the effective overlap fraction for the first cluster
     *  @param  xOverlapFraction2 to receive the effective overlap fraction for the second cluster
     */
    void CalculateEffectiveOverlapFractions(const pandora::Cluster *const pCluster1, const float xMin1, const float xMax1,
        const pandora::Cluster *const pCluster2, const float xMin2, const float xMax2, float &xOverlapFraction1, float &xOverlapFraction2) const;

    /**
     *  @brief  Calculate effective span for a given clsuter taking gaps into account
     * 
     *  @param  pCluster address of the cluster
     *  @param  xMin the min x value above which checks for gaps will be performed
     *  @param  xMax the max x value below which checks for gaps will be performed
     *  @param  xMinEff to receive the effective min x value for the cluster, including adjacent gaps
     *  @param  xMaxEff to receive the effective max x value for the cluster, including adjacent gaps
     */
    void CalculateEffectiveSpan(const pandora::Cluster *const pCluster, const float xMin, const float xMax, float &xMinEff, float &xMaxEff) const;

    /**
     *  @brief  Identify unambiguous cluster overlaps and resolve ambiguous overlaps, creating new track particles
     *
     *  @param  overlapTensor the overlap tensor
     */
    void ExamineTensor(const SimpleOverlapTensor &overlapTensor) const;

    /**
     *  @brief  Whether a trio of clusters are consistent with representing projections of the same 3d trajectory
     *
     *  @param  pClusterU the address of cluster u
     *  @param  pClusterV the address of cluster v
     *  @param  pClusterW the address of cluster w
     * 
     *  @return boolean
     */
    bool CheckConsistency(const pandora::Cluster *const pClusterU, const pandora::Cluster *const pClusterV, const pandora::Cluster *const pClusterW) const;

    /**
     *  @brief  Create and save a track particle containing the provided clusters
     *
     *  @param  clusterList the cluster list
     */
    void CreateTrackParticle(const pandora::ClusterList &clusterList) const;

    pandora::StatusCode ReadSettings(const pandora::TiXmlHandle xmlHandle);

    pandora::StringVector       m_inputClusterListNames;        ///< The list of cluster list names
    std::string                 m_outputPfoListName;            ///< The output pfo list name

<<<<<<< HEAD
    bool                        m_includeTracks;                ///< Whether to include fixed tracks in selected cluster list
    bool                        m_includeShowers;               ///< Whether to include clusters not fixed as tracks in selected cluster list
=======
>>>>>>> b8bd71a1
    bool                        m_checkGaps;                    ///< Whether to check for gaps in the calculation of the overlap

    unsigned int                m_minClusterCaloHits;           ///< The min number of hits in base cluster selection method
    float                       m_minClusterLengthSquared;      ///< The min length (squared) in base cluster selection method
    float                       m_minClusterXSpan;              ///< The min x span required in order to consider a cluster

    bool                        m_vertexClusterMode;            ///< Whether to demand clusters are associated with vertices of existing particles
    float                       m_minVertexLongitudinalDistance;///< Vertex association check: min longitudinal distance cut
    float                       m_maxVertexTransverseDistance;  ///< Vertex association check: max transverse distance cut

    float                       m_minXOverlapFraction;          ///< The min x overlap fraction required in order to id overlapping clusters
    float                       m_minXOverlapFractionGaps;      ///< The min x overlap fraction when there are gaps involved
    float                       m_sampleStepSize;               ///< The sampling step size used in association checks, units cm
    unsigned int                m_slidingFitHalfWindow;         ///< The half window for the fit sliding result constructor
    float                       m_pseudoChi2Cut;                ///< The selection cut on the matched chi2
};

//------------------------------------------------------------------------------------------------------------------------------------------

inline const pandora::ClusterList &ParticleRecoveryAlgorithm::SimpleOverlapTensor::GetKeyClusters() const
{
    return m_keyClusters;
}

} // namespace lar_content

#endif // #ifndef LAR_PARTICLE_RECOVERY_ALGORITHM_H<|MERGE_RESOLUTION|>--- conflicted
+++ resolved
@@ -121,39 +121,6 @@
      */
     bool IsOverlap(const pandora::Cluster *const pCluster1, const pandora::Cluster *const pCluster2) const;
 
-    /**                                                                                                                                                               
-     *  @brief Calculate effective overlap fractions taking into account gaps
-     *
-     *  @param  pCluster1 address of the first cluster    
-     *  @param  xMin1,xMax1 min and max values of x of the first cluster
-     *  @param  pCluster2 address of the second cluster   
-     *  @param  xMin2, xMax2 min and max values of x of the second cluster
-     *  @param  xOverlapFraction1 to receive the effective overlap fraction for the first cluster
-     *  @param  xOverlapFraction2 to receive the effective overlap fraction for the second cluster
-     */
-    void CalculateEffectiveOverlapFractions(const pandora::Cluster *const pCluster1, float &xMin1, float &xMax1,const pandora::Cluster *const pCluster2, float &xMin2, float &xMax2, float &xOverlapFraction1, float &xOverlapFraction2) const;
-    
-    /**                                                                                                                                                                
-     *  @brief Calculate effective span for a given clsuter taking gaps into account
-     *  @param  pCluster1 address of the cluster
-     *  @param  xMinEff, xMaxEff to receive the effective limits of the cluster, including adjacent gaps
-     *  @param  xMin, xMax the limits within checks for gaps will be performed
-     */
-    void CalculateEffectiveSpan(const pandora::Cluster *const pCluster, float &xMinEff, float &xMaxEff, const float &xMin, const float &xMax) const;
-
-    /**                                                                                                                                                                
-     *  @brief Whether there is a gap in the xSample position for cluster1 or cluster2
-     *  @param  pCluster address of the cluster 
-     */
-    bool PassesGapsChecks(const float &xSample, const pandora::Cluster *const pCluster) const;
-
-    /**
-     * @brief Whether there is a gap at xSample in the view of the cluster, extrapolating from its extremes
-     * @param pCluster address of the cluster
-     * @param slidingFitResult for the cluster
-     */
-    bool CheckGaps(const float &xSample, const pandora::Cluster *const pCluster, const TwoDSlidingFitResult &slidingFitResult) const;
-
     /**
      *  @brief Calculate effective overlap fractions taking into account gaps
      *
@@ -210,11 +177,6 @@
     pandora::StringVector       m_inputClusterListNames;        ///< The list of cluster list names
     std::string                 m_outputPfoListName;            ///< The output pfo list name
 
-<<<<<<< HEAD
-    bool                        m_includeTracks;                ///< Whether to include fixed tracks in selected cluster list
-    bool                        m_includeShowers;               ///< Whether to include clusters not fixed as tracks in selected cluster list
-=======
->>>>>>> b8bd71a1
     bool                        m_checkGaps;                    ///< Whether to check for gaps in the calculation of the overlap
 
     unsigned int                m_minClusterCaloHits;           ///< The min number of hits in base cluster selection method
