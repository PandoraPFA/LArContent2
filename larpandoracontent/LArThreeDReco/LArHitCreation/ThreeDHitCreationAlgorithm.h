--- conflicted
+++ resolved
@@ -183,20 +183,12 @@
         bool operator==(const ProtoHit &other) const;
 
     private:
-<<<<<<< HEAD
         const pandora::CaloHit     *m_pParentCaloHit2D;         ///< The address of the parent 2D calo hit
         bool                        m_isPositionSet;            ///< Whether the output 3D position has been set
         bool                        m_isInterpolated;           ///< Whether the 3D position was built with interpolation.
         pandora::CartesianVector    m_position3D;               ///< The output 3D position
         double                      m_chi2;                     ///< The output chi squared value
         TrajectorySampleVector      m_trajectorySampleVector;   ///< The trajectory sample vector
-=======
-        const pandora::CaloHit *m_pParentCaloHit2D;      ///< The address of the parent 2D calo hit
-        bool m_isPositionSet;                            ///< Whether the output 3D position has been set
-        pandora::CartesianVector m_position3D;           ///< The output 3D position
-        double m_chi2;                                   ///< The output chi squared value
-        TrajectorySampleVector m_trajectorySampleVector; ///< The trajectory sample vector
->>>>>>> d6f31bd7
     };
 
     typedef std::vector<ProtoHit> ProtoHitVector;
@@ -346,7 +338,6 @@
 
     pandora::StatusCode ReadSettings(const pandora::TiXmlHandle xmlHandle);
 
-<<<<<<< HEAD
     typedef std::vector<HitCreationBaseTool*> HitCreationToolVector;
     HitCreationToolVector    m_algorithmToolVector;      ///< The algorithm tool vector
     RANSACMethodTool*        m_ransacMethodTool;         ///< RANSAC Method tool
@@ -365,21 +356,6 @@
     double                   m_interpolationCutOff;      ///< Max distance for a point to be interpolated from
     double                   m_maxInterpolationRatio;    ///< Max percentage of hits to interpolate (0.0 to 1.0);
     double                   m_avoidedDistThresold;      ///< Distance threshold to consider a hit from an avoided tool.
-=======
-    typedef std::vector<HitCreationBaseTool *> HitCreationToolVector;
-    HitCreationToolVector m_algorithmToolVector; ///< The algorithm tool vector
-
-    std::string m_inputPfoListName;      ///< The name of the input pfo list
-    std::string m_outputCaloHitListName; ///< The name of the output calo hit list
-    std::string m_outputClusterListName; ///< The name of the output cluster list
-
-    bool m_iterateTrackHits;                 ///< Whether to enable iterative improvement of 3D hits for track trajectories
-    bool m_iterateShowerHits;                ///< Whether to enable iterative improvement of 3D hits for showers
-    unsigned int m_slidingFitHalfWindow;     ///< The sliding linear fit half window
-    unsigned int m_nHitRefinementIterations; ///< The maximum number of hit refinement iterations
-    double m_sigma3DFitMultiplier;           ///< Multiplicative factor: sigmaUVW (same as sigmaHit and sigma2DFit) to sigma3DFit
-    double m_iterationMaxChi2Ratio;          ///< Max ratio between current and previous chi2 values to cease iterations
->>>>>>> d6f31bd7
 };
 
 //------------------------------------------------------------------------------------------------------------------------------------------
