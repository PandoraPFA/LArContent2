--- conflicted
+++ resolved
@@ -3,13 +3,8 @@
 # The *parent* line must the first non-commented line and defines this product and version
 # The version should be of the form vxx_yy_zz (e.g. v01_02_03)
 # ATTN This package supports two build systems; please ensure version is specified here *and* in non-cetbuildtools section of CMakeLists.txt
-<<<<<<< HEAD
-parent larpandoracontent v03_15_10
-defaultqual e17
-=======
 parent larpandoracontent v03_20_00
 defaultqual e19
->>>>>>> c976d37d
 
 # larpandoracontent has no fcl files
 fcldir  -
@@ -18,36 +13,13 @@
 # Add the dependent product and version
 product		version
 eigen		v3_3_5
-<<<<<<< HEAD
-pandora		v03_11_01e
-cetbuildtools	v7_13_02	-	only_for_build
-=======
 pandora		v03_16_00
 cetbuildtools	v7_14_00	-	only_for_build
->>>>>>> c976d37d
 end_product_list
 
 # We now define allowed qualifiers and the corresponding qualifiers for the depdencies.
 # Make a table by adding columns before "notes". 
 qualifier	pandora 	eigen notes
-<<<<<<< HEAD
-e19:py3:debug	e19:py3:debug   -nq-
-e19:py3:prof	e19:py3:prof    -nq-
-e19:debug	e19:debug	-nq-
-e19:prof	e19:prof	-nq-
-e17:py3:debug	e17:py3:debug   -nq-
-e17:py3:prof	e17:py3:prof    -nq-
-e17:debug	e17:debug	-nq-
-e17:prof	e17:prof	-nq-
-c7:py3:debug	c7:py3:debug    -nq-
-c7:py3:prof	c7:py3:prof     -nq-
-c7:debug	c7:debug	-nq-
-c7:prof		c7:prof		-nq-
-c2:py3:debug	c2:py3:debug    -nq-
-c2:py3:prof	c2:py3:prof     -nq-
-c2:debug	c2:debug	-nq-
-c2:prof		c2:prof		-nq-
-=======
 e19:py2:debug	e19:py2:debug   -nq-
 e19:py2:prof	e19:py2:prof    -nq-
 e19:debug	e19:debug	-nq-
@@ -56,7 +28,6 @@
 c7:py2:prof	c7:py2:prof     -nq-
 c7:debug	c7:debug	-nq-
 c7:prof		c7:prof		-nq-
->>>>>>> c976d37d
 end_qualifier_list
 
 
