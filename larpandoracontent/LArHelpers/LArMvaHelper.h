--- conflicted
+++ resolved
@@ -67,15 +67,11 @@
 public:
     typedef MvaTypes::MvaFeature MvaFeature;
     typedef MvaTypes::MvaFeatureVector MvaFeatureVector;
-<<<<<<< HEAD
-    typedef std::map<std::string, double> MvaFeatureMap;
-=======
-    typedef std::map<std::string, double> MvaFeatureMapDbl;
+    typedef std::map<std::string, double> MvaFeatureMapDbl; // an MvaFeature map that has double as the value and not an MvaFeature specifically (used currently in NeutrinoID tool)
 
     typedef pandora::StringVector StringVector;
     typedef MvaTypes::MvaFeatureMap MvaFeatureMap;
     typedef std::map<std::string, pandora::AlgorithmTool *> AlgorithmToolMap; // idea would be to put this in PandoraInternal.h at some point in PandoraSDK
->>>>>>> ef933166
 
     /**
      *  @brief  Produce a training example with the given features and result
