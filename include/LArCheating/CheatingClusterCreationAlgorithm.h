--- conflicted
+++ resolved
@@ -10,11 +10,8 @@
 
 #include "Pandora/Algorithm.h"
 
-<<<<<<< HEAD
-=======
 #include "LArHelpers/LArMCParticleHelper.h"
 
->>>>>>> 1d76f957
 #include <unordered_map>
 
 namespace lar_content
@@ -45,8 +42,6 @@
     pandora::StatusCode ReadSettings(const pandora::TiXmlHandle xmlHandle);
 
     typedef std::unordered_map<const pandora::MCParticle*, pandora::CaloHitList> MCParticleToHitListMap;
-<<<<<<< HEAD
-=======
 
     /**
      *  @brief  Create map between each (primary) MC particle and associated calo hits
@@ -57,7 +52,6 @@
      */
     void GetMCParticleToHitListMap(const pandora::CaloHitList *const pCaloHitList, const LArMCParticleHelper::MCRelationMap &mcPrimaryMap,
         MCParticleToHitListMap &mcParticleToHitListMap) const;
->>>>>>> 1d76f957
 
     /**
      *  @brief  Simple mc particle collection, using main mc particle associated with each calo hit
